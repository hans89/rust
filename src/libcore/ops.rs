--- conflicted
+++ resolved
@@ -1134,91 +1134,31 @@
 #[lang="fn"]
 #[unstable(feature = "core",
            reason = "uncertain about variadic generics, input versus associated types")]
-<<<<<<< HEAD
-=======
-#[cfg(stage0)]
-pub trait Fn<Args,Output> {
+#[rustc_paren_sugar]
+pub trait Fn<Args> {
+    type Output;
+
     /// This is called when the call operator is used.
-    extern "rust-call" fn call(&self, args: Args) -> Output;
+    extern "rust-call" fn call(&self, args: Args) -> Self::Output;
 }
 
 /// A version of the call operator that takes a mutable receiver.
 #[lang="fn_mut"]
 #[unstable(feature = "core",
            reason = "uncertain about variadic generics, input versus associated types")]
-#[cfg(stage0)]
-pub trait FnMut<Args,Output> {
+#[rustc_paren_sugar]
+pub trait FnMut<Args> {
+    type Output;
+
     /// This is called when the call operator is used.
-    extern "rust-call" fn call_mut(&mut self, args: Args) -> Output;
+    extern "rust-call" fn call_mut(&mut self, args: Args) -> Self::Output;
 }
 
 /// A version of the call operator that takes a by-value receiver.
 #[lang="fn_once"]
 #[unstable(feature = "core",
            reason = "uncertain about variadic generics, input versus associated types")]
-#[cfg(stage0)]
-pub trait FnOnce<Args,Output> {
-    /// This is called when the call operator is used.
-    extern "rust-call" fn call_once(self, args: Args) -> Output;
-}
-
-#[cfg(stage0)]
-impl<F: ?Sized, A, R> FnMut<A, R> for F
-    where F : Fn<A, R>
-{
-    extern "rust-call" fn call_mut(&mut self, args: A) -> R {
-        self.call(args)
-    }
-}
-
-#[cfg(stage0)]
-impl<F,A,R> FnOnce<A,R> for F
-    where F : FnMut<A,R>
-{
-    extern "rust-call" fn call_once(mut self, args: A) -> R {
-        self.call_mut(args)
-    }
-}
-
-/// A version of the call operator that takes an immutable receiver.
-#[lang="fn"]
-#[unstable(feature = "core",
-           reason = "uncertain about variadic generics, input versus associated types")]
-#[cfg(not(stage0))]
 #[rustc_paren_sugar]
->>>>>>> 3fbfad35
-pub trait Fn<Args> {
-    type Output;
-
-    /// This is called when the call operator is used.
-    extern "rust-call" fn call(&self, args: Args) -> Self::Output;
-}
-
-/// A version of the call operator that takes a mutable receiver.
-#[lang="fn_mut"]
-#[unstable(feature = "core",
-           reason = "uncertain about variadic generics, input versus associated types")]
-<<<<<<< HEAD
-=======
-#[cfg(not(stage0))]
-#[rustc_paren_sugar]
->>>>>>> 3fbfad35
-pub trait FnMut<Args> {
-    type Output;
-
-    /// This is called when the call operator is used.
-    extern "rust-call" fn call_mut(&mut self, args: Args) -> Self::Output;
-}
-
-/// A version of the call operator that takes a by-value receiver.
-#[lang="fn_once"]
-#[unstable(feature = "core",
-           reason = "uncertain about variadic generics, input versus associated types")]
-<<<<<<< HEAD
-=======
-#[cfg(not(stage0))]
-#[rustc_paren_sugar]
->>>>>>> 3fbfad35
 pub trait FnOnce<Args> {
     type Output;
 
