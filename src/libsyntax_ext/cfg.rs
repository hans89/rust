// Copyright 2013 The Rust Project Developers. See the COPYRIGHT
// file at the top-level directory of this distribution and at
// http://rust-lang.org/COPYRIGHT.
//
// Licensed under the Apache License, Version 2.0 <LICENSE-APACHE or
// http://www.apache.org/licenses/LICENSE-2.0> or the MIT license
// <LICENSE-MIT or http://opensource.org/licenses/MIT>, at your
// option. This file may not be copied, modified, or distributed
// except according to those terms.

/// The compiler code necessary to support the cfg! extension, which expands to
/// a literal `true` or `false` based on whether the given cfg matches the
/// current compilation environment.

<<<<<<< HEAD
use syntax::ast;
=======
use syntax::codemap::Span;
>>>>>>> d59accfb
use syntax::ext::base::*;
use syntax::ext::base;
use syntax::ext::build::AstBuilder;
use syntax::attr;
use syntax::tokenstream;
use syntax::parse::token;
use syntax_pos::Span;

pub fn expand_cfg<'cx>(cx: &mut ExtCtxt,
                       sp: Span,
                       tts: &[tokenstream::TokenTree])
                       -> Box<base::MacResult+'static> {
    let mut p = cx.new_parser_from_tts(tts);
    let cfg = panictry!(p.parse_meta_item());

    if !p.eat(&token::Eof) {
        cx.span_err(sp, "expected 1 cfg-pattern");
        return DummyResult::expr(sp);
    }

    let matches_cfg = attr::cfg_matches(&cx.cfg, &cfg, cx.parse_sess, cx.ecfg.features);
    MacEager::expr(cx.expr_bool(sp, matches_cfg))
}<|MERGE_RESOLUTION|>--- conflicted
+++ resolved
@@ -12,11 +12,6 @@
 /// a literal `true` or `false` based on whether the given cfg matches the
 /// current compilation environment.
 
-<<<<<<< HEAD
-use syntax::ast;
-=======
-use syntax::codemap::Span;
->>>>>>> d59accfb
 use syntax::ext::base::*;
 use syntax::ext::base;
 use syntax::ext::build::AstBuilder;
